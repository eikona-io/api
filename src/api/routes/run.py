import asyncio
import datetime
import os
from pprint import pprint
from urllib.parse import quote, urljoin
import uuid

from api.routes.machines import redeploy_machine_deployment_internal, redeploy_machine_internal
from api.routes.models import AVAILABLE_MODELS
from api.sqlmodels import WorkflowRunWebhookResponse
from .types import (
    CreateRunBatchResponse,
    CreateRunRequest,
    CreateRunResponse,
    DeploymentRunRequest,
    ModelRunRequest,
    RunStream,
    WorkflowRequestShare,
    WorkflowRunModel,
    WorkflowRunNativeOutputModel,
    WorkflowRunOutputModel,
    WorkflowRunRequest,
    WorkflowRunVersionRequest,
    WorkflowRunWebhookBody,
    # WorkflowWebhookModel,
)
from fastapi import APIRouter, Depends, HTTPException, Request, Response, Body
from fastapi.responses import StreamingResponse
import modal
from sqlalchemy import func, update
from sqlalchemy.ext.asyncio import AsyncSession
from sqlalchemy.orm import joinedload
from fastapi import BackgroundTasks
import fal_client
from .internal import insert_to_clickhouse, send_realtime_update, send_workflow_update
from .utils import (
    clean_up_outputs,
    ensure_run_timeout,
    generate_temporary_token,
    get_temporary_download_url,
    get_user_settings,
    post_process_output_data,
    post_process_outputs,
    select,
)
from botocore.config import Config
import random
import aioboto3
from clickhouse_connect.driver.asyncclient import AsyncClient

import datetime as dt

# from sqlalchemy import select
from api.models import (
    GPUEvent,
    WorkflowRun,
    Deployment,
    Machine,
    WorkflowRunOutput,
    WorkflowRunWithExtra,
    WorkflowVersion,
    Workflow,
)
from api.database import get_db, get_clickhouse_client, get_db_context
from typing import Optional, Union, cast
from typing import Dict, Any
from uuid import UUID, uuid4
import logging
import logfire
import json
import httpx
from typing import Optional, List
from uuid import UUID
import base64
from pydantic import BaseModel

logger = logging.getLogger(__name__)

router = APIRouter(tags=["Run"])
webhook_router = APIRouter(tags=["Callbacks"])


@webhook_router.post(
    "{$request.body#/webhook}",
    response_model=WorkflowRunWebhookResponse,
    summary="Receive run status updates via webhook",
    description="This endpoint is called by the workflow runner to update the status of a run.",
)
async def run_update(
    body: WorkflowRunWebhookBody = Body(description="The updated run information"),
):
    # Implement the webhook update logic here
    pass


@router.get(
    "/run/{run_id}",
    response_model=WorkflowRunModel,
    openapi_extra={
        "x-speakeasy-name-override": "get",
    },
)
@router.get("/run", response_model=WorkflowRunModel, include_in_schema=False)
async def get_run(request: Request, run_id: UUID, db: AsyncSession = Depends(get_db)):
    query = (
        select(WorkflowRunWithExtra)
        .options(joinedload(WorkflowRun.outputs))
        .where(WorkflowRun.id == run_id)
        .apply_org_check(request)
    )

    result = await db.execute(query)
    run = result.unique().scalar_one_or_none()

    if not run:
        raise HTTPException(status_code=404, detail="Run not found")

    run = cast(WorkflowRun, run)

    user_settings = await get_user_settings(request, db)
    ensure_run_timeout(run)
    clean_up_outputs(run.outputs)
    post_process_outputs(run.outputs, user_settings)
    # Convert the run to a dictionary and remove the run_log
    # run_dict = {k: v for k, v in vars(run).items() if k != "run_log"}

    return run.to_dict()


async def get_comfy_deploy_runner(machine_id: str, gpu: str, deployment: Optional[Deployment] = None):
    # Only when this deployment is using latest modal_image
    target_app_name = str(deployment.id if deployment is not None and deployment.modal_image_id is not None else machine_id)
    try:
        ComfyDeployRunner = await modal.Cls.lookup.aio(target_app_name, "ComfyDeployRunner")
    except modal.exception.NotFoundError as e:
        logger.info(f"App not found for machine {target_app_name}, redeploying...")
        if deployment is not None:
            if deployment.modal_image_id is not None:
                await redeploy_machine_deployment_internal(deployment)
            else:
                logfire.error(f"App not found for machine {target_app_name}, and no modal_image_id found")
        else:
            await redeploy_machine_internal(target_app_name)
        ComfyDeployRunner = await modal.Cls.lookup.aio(target_app_name, "ComfyDeployRunner")
            
    return ComfyDeployRunner.with_options(gpu=gpu if gpu != "CPU" else None)(gpu=gpu)

async def redeploy_comfy_deploy_runner_if_exists(machine_id: str, gpu: str, deployment: Optional[Deployment] = None):
    # Only when this deployment is using latest modal_image
    target_app_name = str(deployment.id if deployment is not None and deployment.modal_image_id is not None else machine_id)
    try:
        ComfyDeployRunner = await modal.Cls.lookup.aio(target_app_name, "ComfyDeployRunner")
    except modal.exception.NotFoundError as e:
        return
    
    logger.info(f"App found for machine {target_app_name}, redeploying...")
    if deployment is not None:
        if deployment.modal_image_id is not None:
            await redeploy_machine_deployment_internal(deployment)
        else:
            logfire.error(f"App found for machine {target_app_name}, and no modal_image_id found")
    else:
        await redeploy_machine_internal(target_app_name)
        
    ComfyDeployRunner = await modal.Cls.lookup.aio(target_app_name, "ComfyDeployRunner")
    return ComfyDeployRunner.with_options(gpu=gpu if gpu != "CPU" else None)(gpu=gpu)

@router.post(
    "/run",
    response_model=Union[
        CreateRunResponse,
        CreateRunBatchResponse,
        WorkflowRunOutputModel,
        WorkflowRunNativeOutputModel,
    ],
    summary="Run a workflow",
    description="Create a new workflow run with the given parameters. This function sets up the run and initiates the execution process. For callback information, see [Callbacks](#tag/callbacks/POST/\{callback_url\}).",
    callbacks=webhook_router.routes,
    include_in_schema=False,
    # openapi_extra={
    #     "x-speakeasy-name-override": "create",
    # },
)
async def create_run_all(
    request: Request,
    data: CreateRunRequest,
    background_tasks: BackgroundTasks,
    db: AsyncSession = Depends(get_db),
    client: AsyncClient = Depends(get_clickhouse_client),
):
    return await _create_run(request, data, background_tasks, db, client)


@router.post(
    "/run/deployment/queue",
    response_model=CreateRunResponse,
    summary="Deployment - Queue",
    description="Create a new deployment run with the given parameters.",
    openapi_extra={
        "x-speakeasy-group": "run.deployment",
        "x-speakeasy-name-override": "queue",
    },
)
async def queue_deployment_run(
    request: Request,
    data: DeploymentRunRequest,
    background_tasks: BackgroundTasks,
    db: AsyncSession = Depends(get_db),
    client: AsyncClient = Depends(get_clickhouse_client),
):
    return await _create_run(request, data, background_tasks, db, client)


@router.post(
    "/run/deployment/sync",
    response_model=List[WorkflowRunOutputModel],
    summary="Deployment - Sync",
    description="Create a new deployment run with the given parameters.",
    openapi_extra={
        "x-speakeasy-group": "run.deployment",
        "x-speakeasy-name-override": "sync",
    },
)
async def sync_deployment_run(
    request: Request,
    data: DeploymentRunRequest,
    background_tasks: BackgroundTasks,
    db: AsyncSession = Depends(get_db),
    client: AsyncClient = Depends(get_clickhouse_client),
):
    data.execution_mode = "sync"
    return await _create_run(request, data, background_tasks, db, client)


@router.post(
    "/run/deployment/stream",
    response_model=RunStream,
    response_class=StreamingResponse,
    responses={
        200: {
            "description": "Stream of workflow run events",
            "content": {
                "text/event-stream": {
                    "schema": {
                        "$ref": "#/components/schemas/RunStream",
                    },
                },
            },
        }
    },
    summary="Deployment - Stream",
    description="Create a new deployment run with the given parameters. This function sets up the run and initiates the execution process. For callback information, see [Callbacks](#tag/callbacks/POST/\{callback_url\}).",
    callbacks=webhook_router.routes,
    openapi_extra={
        "x-speakeasy-group": "run.deployment",
        "x-speakeasy-name-override": "stream",
    },
)
async def create_run_deployment_stream(
    request: Request,
    data: DeploymentRunRequest,
    background_tasks: BackgroundTasks,
    db: AsyncSession = Depends(get_db),
    client: AsyncClient = Depends(get_clickhouse_client),
):
    data.execution_mode = "stream"
    return await _create_run(request, data, background_tasks, db, client)


@router.post(
    "/run/workflow/queue",
    response_model=CreateRunResponse,
    summary="Workflow - Queue",
    description="Create a new workflow run with the given parameters.",
    openapi_extra={
        "x-speakeasy-group": "run.workflow",
        "x-speakeasy-name-override": "queue",
    },
)
async def queue_workflow_run(
    request: Request,
    data: WorkflowRunRequest,
    background_tasks: BackgroundTasks,
    db: AsyncSession = Depends(get_db),
    client: AsyncClient = Depends(get_clickhouse_client),
):
    return await _create_run(request, data, background_tasks, db, client)


@router.post(
    "/run/workflow/sync",
    response_model=List[WorkflowRunOutputModel],
    summary="Workflow - Sync",
    description="Create a new workflow run with the given parameters.",
    openapi_extra={
        "x-speakeasy-group": "run.workflow",
        "x-speakeasy-name-override": "sync",
    },
)
async def sync_workflow_run(
    request: Request,
    data: WorkflowRunRequest,
    background_tasks: BackgroundTasks,
    db: AsyncSession = Depends(get_db),
    client: AsyncClient = Depends(get_clickhouse_client),
):
    data.execution_mode = "sync"
    return await _create_run(request, data, background_tasks, db, client)


@router.post(
    "/run/workflow/stream",
    response_model=RunStream,
    response_class=StreamingResponse,
    responses={
        200: {
            "description": "Stream of workflow run events",
            "content": {
                "text/event-stream": {
                    "schema": {
                        "$ref": "#/components/schemas/RunStream",
                    },
                },
            },
        }
    },
    summary="Workflow - Stream",
    description="Create a new workflow run with the given parameters. This function sets up the run and initiates the execution process. For callback information, see [Callbacks](#tag/callbacks/POST/\{callback_url\}).",
    callbacks=webhook_router.routes,
    openapi_extra={
        "x-speakeasy-group": "run.workflow",
        "x-speakeasy-name-override": "stream",
    },
)
async def create_run_workflow_stream(
    request: Request,
    data: WorkflowRunRequest,
    background_tasks: BackgroundTasks,
    db: AsyncSession = Depends(get_db),
    client: AsyncClient = Depends(get_clickhouse_client),
):
    data.execution_mode = "stream"
    return await _create_run(request, data, background_tasks, db, client)


@router.post(
    "/run/queue",
    deprecated=True,
    response_model=CreateRunResponse,
    summary="Queue a workflow",
    description="Create a new workflow run with the given parameters. This function sets up the run and initiates the execution process. For callback information, see [Callbacks](#tag/callbacks/POST/\{callback_url\}).",
    callbacks=webhook_router.routes,
    # include_in_schema=False,
    openapi_extra={
        "x-speakeasy-name-override": "queue",
    },
)
async def create_run_queue(
    request: Request,
    data: CreateRunRequest,
    background_tasks: BackgroundTasks,
    db: AsyncSession = Depends(get_db),
    client: AsyncClient = Depends(get_clickhouse_client),
):
    return await _create_run(request, data, background_tasks, db, client)


@router.post(
    "/run/sync",
    response_model=List[WorkflowRunOutputModel],
    deprecated=True,
    summary="Run a workflow in sync",
    description="Create a new workflow run with the given parameters. This function sets up the run and initiates the execution process. For callback information, see [Callbacks](#tag/callbacks/POST/\{callback_url\}).",
    callbacks=webhook_router.routes,
    # include_in_schema=False,
    openapi_extra={
        "x-speakeasy-name-override": "sync",
    },
)
async def create_run_sync(
    request: Request,
    data: CreateRunRequest,
    background_tasks: BackgroundTasks,
    db: AsyncSession = Depends(get_db),
    client: AsyncClient = Depends(get_clickhouse_client),
):
    data.execution_mode = "sync"
    return await _create_run(request, data, background_tasks, db, client)


@router.post(
    "/run/stream",
    response_model=RunStream,
    response_class=StreamingResponse,
    deprecated=True,
    responses={
        200: {
            "description": "Stream of workflow run events",
            "content": {
                "text/event-stream": {
                    "schema": {
                        "$ref": "#/components/schemas/RunStream",
                    },
                },
            },
        }
    },
    summary="Run a workflow in stream",
    description="Create a new workflow run with the given parameters. This function sets up the run and initiates the execution process. For callback information, see [Callbacks](#tag/callbacks/POST/\{callback_url\}).",
    callbacks=webhook_router.routes,
    # include_in_schema=False,
    openapi_extra={
        "x-speakeasy-name-override": "stream",
    },
)
async def create_run_stream(
    request: Request,
    data: CreateRunRequest,
    background_tasks: BackgroundTasks,
    db: AsyncSession = Depends(get_db),
    client: AsyncClient = Depends(get_clickhouse_client),
) -> StreamingResponse:
    data.execution_mode = "stream"
    return await _create_run(request, data, background_tasks, db, client)


class CancelFunctionBody(BaseModel):
    function_id: str


@router.post("/run/{run_id}/cancel")
async def cancel_run(
    run_id: str, body: CancelFunctionBody, db: AsyncSession = Depends(get_db)
):
    try:
        # Cancel the modal function
        a = modal.functions.FunctionCall.from_id(body.function_id)
        a.cancel()

        # Update the database if run_id is provided
        if run_id:
            # First check if the run is already in an end state
            query = select(WorkflowRun).where(WorkflowRun.id == run_id)
            result = await db.execute(query)
            existing_run = result.scalar_one_or_none()

            if existing_run and existing_run.status not in [
                "success",
                "failed",
                "timeout",
                "cancelled",
            ]:
                now = dt.datetime.now(dt.UTC)
                # Update the run status
                stmt = (
                    update(WorkflowRun)
                    .where(WorkflowRun.modal_function_call_id == body.function_id)
                    .values(status="cancelled", updated_at=now, ended_at=now)
                    .returning(WorkflowRun)
                )
                await db.execute(stmt)
                await db.commit()

        return {"status": "success", "message": "Function cancelled"}
    except Exception as e:
        raise HTTPException(status_code=500, detail=f"Error cancel function {str(e)}")


# @router.post(
#     "/run/workflow",
#     response_model=Union[
#         CreateRunResponse,
#         CreateRunBatchResponse,
#         WorkflowRunOutputModel,
#         WorkflowRunNativeOutputModel,
#     ],
#     summary="Run comfyui workflow",
#     description="Create a new workflow run with the given parameters. This function sets up the run and initiates the execution process. For callback information, see [Callbacks](#tag/callbacks/POST/\{callback_url\}).",
#     callbacks=webhook_router.routes,
# )
# async def create_run_workflow(
#     request: Request,
#     data: WorkflowRunRequest,
#     background_tasks: BackgroundTasks,
#     db: AsyncSession = Depends(get_db),
#     client: AsyncClient = Depends(get_clickhouse_client),
# ):
#     return await _create_run(request, data, background_tasks, db, client)


# @router.post(
#     "/run",
#     response_model=Union[
#         CreateRunResponse,
#         CreateRunBatchResponse,
#         WorkflowRunOutputModel,
#         WorkflowRunNativeOutputModel,
#     ],
#     summary="Run workflow",
#     description="Create a new workflow run with the given parameters. This function sets up the run and initiates the execution process. For callback information, see [Callbacks](#tag/callbacks/POST/\{callback_url\}).",
#     callbacks=webhook_router.routes,
#     openapi_extra={
#         "x-speakeasy-name-override": "create",
#     },
# )
# async def create_run(
#     request: Request,
#     data: WorkflowRequestShare,
#     background_tasks: BackgroundTasks,
#     db: AsyncSession = Depends(get_db),
#     client: AsyncClient = Depends(get_clickhouse_client),
# ):
#     data = DeploymentRunRequest(deployment_id=deployment_id, **data.model_dump())
#     return await _create_run(request, data, background_tasks, db, client)


async def update_status(
    run_id: str,
    status: str,
    background_tasks: BackgroundTasks,
    workflow_run,
    client: AsyncClient,
):
    async with get_db_context() as db:
        updated_at = dt.datetime.now(dt.UTC)
        update_data = {"status": status, "updated_at": updated_at}
        update_stmt = (
            update(WorkflowRun)
            .where(WorkflowRun.id == run_id)
            .values(**update_data)
            .returning(WorkflowRun)
        )
        await db.execute(update_stmt)

    progress_data = [
        (
            workflow_run.user_id,
            workflow_run.org_id,
            workflow_run.machine_id,
            None,
            # body.gpu_event_id,
            workflow_run.workflow_id,
            workflow_run.workflow_version_id,
            workflow_run.run_id,
            updated_at,
            status,
            -1,
            "",
        )
    ]
    background_tasks.add_task(
        insert_to_clickhouse, client, "workflow_events", progress_data
    )


async def run_model(
    request: Request,
    data: ModelRunRequest,
    params: dict,
    workflow_run,
    background_tasks,
    client: AsyncClient,
):
    run_id = params.get("prompt_id")
    model = next((m for m in AVAILABLE_MODELS if m.id == data.model_id), None)
    if not model:
        raise HTTPException(status_code=404, detail=f"Model {data.model_id} not found")

    # def on_queue_update(update):
    #     if isinstance(update, fal_client.InProgress):
    #         for log in update.logs:
    #             print(log["message"])

    if model.fal_id is not None:
        start_time = dt.datetime.now(dt.UTC)
        result = await fal_client.subscribe_async(
            model.fal_id,
            arguments={
                # "seed": 6252023,
                # "image_size": "landscape_4_3",
                "num_images": 1,
                **params.get("inputs", {}),
            },
            # on_queue_update=on_queue_update,
        )
        end_time = dt.datetime.now(dt.UTC)

        is_image = result.get("images", [])
        is_video = result.get("video", [])
        if model.cost_per_megapixel is not None:
            total_cost = 0
            if is_image:
                for image in result.get("images", []):
                    # Calculate megapixels from width and height
                    width = image.get("width", 0)
                    height = image.get("height", 0)
                    megapixels = (width * height) / 1_000_000
                    total_cost += megapixels * model.cost_per_megapixel
                cost = total_cost
            elif is_video:
                cost = model.cost_per_megapixel

        print(result)
        print(cost)

        async with get_db_context() as db:
            output_data = {}
            if is_image:
                output_data["images"] = [
                    {
                        "url": image.get(
                            "url", ""
                        ),  # Assuming result.images contains objects with a url attribute
                        "type": "output",
                        "filename": f"image_{idx}.jpeg",
                        "subfolder": "",
                        "is_public": True,  # You may want to make this configurable
                        "upload_duration": 0,  # You may want to calculate this if needed
                    }
                    for idx, image in enumerate(result.get("images", []))
                ]
            elif is_video:
                print("video", result)
                output_data["video"] = [
                    {
                        "url": result.get("video", {}).get("url", ""),
                        "type": "output",
                        "filename": "output.mp4",
                        "subfolder": "",
                        "is_public": True,
                        "upload_duration": 0,
                    }
                ]

            updated_at = dt.datetime.now(dt.UTC)
            newOutput = WorkflowRunOutput(
                id=uuid4(),  # Add this line to generate a new UUID for the primary key
                created_at=updated_at,
                updated_at=updated_at,
                run_id=run_id,
                data=output_data,
                # node_meta=body.node_meta,
            )
            db.add(newOutput)
            await db.commit()
            await db.refresh(newOutput)
            output_dict = newOutput.to_dict()

            if cost is not None:
                gpu_event = GPUEvent(
                    id=uuid4(),
                    user_id=workflow_run.user_id,
                    org_id=workflow_run.org_id,
                    cost=cost,
                    cost_item_title=model.name,
                    start_time=start_time,
                    end_time=end_time,
                    updated_at=updated_at,
                    gpu_provider="fal",
                )
                db.add(gpu_event)
                await db.commit()
                await db.refresh(gpu_event)

            return [output_dict]

    print(result)

    return []

    # ComfyDeployRunner = modal.Cls.lookup(data.model_id, "ComfyDeployRunner")

    # if not model.is_comfyui:
    #     update_status(run_id, "queued", background_tasks, client, workflow_run)

    # result = await ComfyDeployRunner().run.remote.aio(params)

    # if not model.is_comfyui:
    #     update_status(run_id, "uploading", background_tasks, client, workflow_run)

    async with get_db_context() as db:
        user_settings = await get_user_settings(request, db)

        # if model.is_comfyui:
    # output_query = (
    #     select(WorkflowRunOutput)
    #     .where(WorkflowRunOutput.run_id == run_id)
    #     .order_by(WorkflowRunOutput.created_at.desc())
    # )

    # result = await db.execute(output_query)
    # outputs = result.scalars().all()

    # user_settings = await get_user_settings(request, db)
    # post_process_outputs(outputs, user_settings)

    # return [output.to_dict() for output in outputs]

    bucket = os.getenv("SPACES_BUCKET_V2")
    region = os.getenv("SPACES_REGION_V2")
    access_key = os.getenv("SPACES_KEY_V2")
    secret_key = os.getenv("SPACES_SECRET_V2")
    public = True

    if user_settings is not None:
        if user_settings.output_visibility == "private":
            public = False

        if user_settings.custom_output_bucket:
            bucket = user_settings.s3_bucket_name
            region = user_settings.s3_region
            access_key = user_settings.s3_access_key_id
            secret_key = user_settings.s3_secret_access_key

    for output in model.outputs:
        if output.class_type == "ComfyDeployStdOutputImage":
            # Generate the object key
            file_name = f"{output.output_id}.jpeg"
            object_key = f"outputs/runs/{run_id}/{file_name}"
            encoded_object_key = quote(object_key)
            download_url = f"{os.getenv('SPACES_ENDPOINT_V2')}/{encoded_object_key}"

            async with aioboto3.Session().client(
                "s3",
                region_name=region,
                aws_access_key_id=access_key,
                aws_secret_access_key=secret_key,
                config=Config(signature_version="s3v4"),
            ) as s3_client:
                try:
                    start_time = dt.datetime.now()
                    file_content = result
                    await s3_client.put_object(
                        Bucket=bucket,
                        Key=object_key,
                        Body=file_content,
                        ACL="public-read" if public else "private",
                        ContentType="image/jpeg",
                    )
                    upload_duration = (dt.datetime.now() - start_time).total_seconds()

                    file_url = (
                        f"https://{bucket}.s3.{region}.amazonaws.com/{object_key}"
                    )

                except Exception as e:
                    logger.error(f"Error uploading file: {str(e)}")
                    raise HTTPException(status_code=500, detail="Error uploading file")

            output_data = {
                "images": [
                    {
                        "url": download_url,
                        "type": "output",
                        "filename": file_name,
                        "subfolder": "",
                        "is_public": public,
                        "upload_duration": upload_duration,
                    }
                ]
            }

            updated_at = dt.datetime.now(dt.UTC)

            newOutput = WorkflowRunOutput(
                id=uuid4(),  # Add this line to generate a new UUID for the primary key
                created_at=updated_at,
                updated_at=updated_at,
                run_id=run_id,
                data=output_data,
                # node_meta=body.node_meta,
            )
            db.add(newOutput)
            await db.commit()
            await db.refresh(newOutput)

            output_dict = newOutput.to_dict()
            post_process_output_data(output_dict["data"], user_settings)

            update_status(run_id, "success", background_tasks, client, workflow_run)

            return [output_dict]


async def run_model_async(
    request: Request,
    data: ModelRunRequest,
    params: dict,
    workflow_run,
    background_tasks,
    client: AsyncClient,
):
    run_id = params.get("prompt_id")
    model = next((m for m in AVAILABLE_MODELS if m.id == data.model_id), None)
    if not model:
        raise HTTPException(status_code=404, detail=f"Model {data.model_id} not found")

    ComfyDeployRunner = modal.Cls.lookup(data.model_id, "ComfyDeployRunner")
    result = await ComfyDeployRunner().run.spawn.aio(params)

    return {
        "run_id": run_id,
    }


async def retry_post_request(
    client: httpx.AsyncClient,
    url: str,
    json: Dict,
    headers: Dict,
    max_retries: int = 6,
    initial_delay: float = 1.0,
    max_delay: float = 10.0,
    exponential_base: float = 2.0,
    jitter: float = 0.1,
) -> httpx.Response:
    """
    Retry POST requests with exponential backoff and jitter.

    Args:
        initial_delay: Starting delay in seconds.
        max_delay: Maximum delay between retries in seconds.
        exponential_base: Base for exponential backoff (typically 2).
        jitter: Random jitter factor to add/subtract from delay (0.1 = ±10%).
    """
    for attempt in range(max_retries):
        try:
            response = await client.post(
                url,
                json=json,
                headers=headers,
            )
            response.raise_for_status()
            return response
        except httpx.HTTPStatusError as e:
            if e.response.status_code == 500 and attempt < max_retries - 1:

                delay = min(initial_delay * (exponential_base ** attempt), max_delay)

                jitter_range = delay * jitter
                actual_delay = delay + random.uniform(-jitter_range, jitter_range)

                logger.info(
                    f"Attempt {attempt + 1} failed with status 500, retrying in {actual_delay:.2f} seconds..."
                )
                await asyncio.sleep(actual_delay)
                continue
            raise
        except httpx.ReadTimeout as e:
            if attempt < max_retries - 1:
                delay = min(initial_delay * (exponential_base ** attempt), max_delay)
                jitter_range = delay * jitter
                actual_delay = delay + random.uniform(-jitter_range, jitter_range)
                logger.info(
                    f"Attempt {attempt + 1} timed out, retrying in {actual_delay:.2f} seconds..."
                )
                await asyncio.sleep(actual_delay)
                continue
            raise
        except Exception as e:
            # For any other exceptions, just raise immediately.
            raise


async def _create_run(
    request: Request,
    data: CreateRunRequest,
    background_tasks: BackgroundTasks,
    db: AsyncSession = Depends(get_db),
    client: AsyncClient = Depends(get_clickhouse_client),
):
    # check if the user has reached the spend limit
    # exceed_spend_limit = await is_exceed_spend_limit(request, db)
    # if exceed_spend_limit:
    #     raise HTTPException(status_code=400, detail="Spend limit reached")

    if (
        data.batch_number is not None
        and data.batch_number > 1
        and data.execution_mode == "sync_first_result"
    ):
        raise HTTPException(
            status_code=400,
            detail="Batch number is not supported for sync_first_result execution mode",
        )

    machine = None
    machine_id = None

    workflow = None

    workflow_version_version = None
    workflow_version_id = None

    workflow_id = None
    workflow_api_raw = None
    deployment = None

    # Ensure GPU is always a string
    gpu = data.gpu.value if data.gpu is not None else None

    # print("MyGPU", gpu)

    org_id = (
        request.state.current_user["org_id"]
        if "org_id" in request.state.current_user
        else None
    )

    is_native_run = data.is_native_run
    is_public_deployment = False

    if isinstance(data, WorkflowRunVersionRequest):
        workflow_version_id = data.workflow_version_id
        machine_id = data.machine_id
    elif isinstance(data, WorkflowRunRequest):
        workflow_api_raw = data.workflow_api_json
        workflow_id = data.workflow_id
        machine_id = data.machine_id
        workflow = data.workflow
    elif isinstance(data, DeploymentRunRequest):
        # Retrieve the deployment and its associated workflow version
        deployment_query = select(Deployment).where(Deployment.id == data.deployment_id)

        # First get deployment without org check to check environment
        deployment_result = await db.execute(deployment_query)
        deployment = deployment_result.scalar_one_or_none()
        deployment = cast(Optional[Deployment], deployment)

        if not deployment:
            raise HTTPException(status_code=404, detail="Deployment not found")

        # Set public deployment flag
        is_public_deployment = deployment.environment == "public-share"

        # If not public deployment, verify org access
        if not is_public_deployment:
            has_access = (
                (org_id and deployment.org_id == org_id) or
                (not org_id and deployment.user_id == request.state.current_user["user_id"])
            )
            if not has_access:
                raise HTTPException(status_code=404, detail="Deployment not found")

        workflow_version_id = deployment.workflow_version_id
        machine_id = deployment.machine_id

        if deployment.gpu is not None:
            gpu = str(deployment.gpu)

    # Get the workflow version associated with the deployment
    if workflow_version_id is not None:
        workflow_version_query = select(WorkflowVersion).where(
            WorkflowVersion.id == workflow_version_id
        )
        workflow_version_result = await db.execute(workflow_version_query)
        workflow_version = workflow_version_result.scalar_one_or_none()
        workflow_version = cast(Optional[WorkflowVersion], workflow_version)

        if not workflow_version:
            raise HTTPException(
                status_code=404, detail="Workflow version not found for this deployment"
            )

        workflow_api_raw = workflow_version.workflow_api
        workflow_id = workflow_version.workflow_id
        workflow_version_version = workflow_version.version
        workflow = workflow_version.workflow

    is_model_run = isinstance(data, ModelRunRequest)

    # check if the actual workflow exists if it is not a model run
    if not is_model_run:
        if workflow_id is None:
            raise HTTPException(status_code=404, detail="Workflow not found")

        # To account for the new soft delete workflow
        workflow_query = (
            select(Workflow)
            .where(Workflow.id == workflow_id)
            .where(Workflow.deleted == False)
        )
        if not is_public_deployment:
            workflow_query = workflow_query.apply_org_check(request)
        test_workflow = await db.execute(workflow_query)
        test_workflow = test_workflow.scalar_one_or_none()
        test_workflow = cast(Optional[Workflow], test_workflow)

        if not test_workflow:
            raise HTTPException(status_code=404, detail="Workflow not found")

    if machine_id is not None:
        # Get the machine associated with the deployment
        machine_query = (
            select(Machine)
            .where(Machine.id == machine_id)
            .where(~Machine.deleted)
        )
        if not is_public_deployment:
            machine_query = machine_query.apply_org_check(request)
        machine_result = await db.execute(machine_query)
        machine = machine_result.scalar_one_or_none()
        machine = cast(Optional[Machine], machine)

        if not machine:
            raise HTTPException(
                status_code=404, detail="Machine not found for this deployment"
            )

        # Ensure GPU is always a string
        gpu = str(machine.gpu) if machine.gpu is not None and gpu is None else gpu

    if not is_model_run:
        if not workflow_api_raw:
            raise HTTPException(status_code=404, detail="Workflow API not found")

        if not machine:
            raise HTTPException(status_code=404, detail="Machine not found")

    async def run(inputs: Dict[str, Any] = None, batch_id: Optional[UUID] = None):
        # Make it an empty so it will not get stuck
        if inputs is None:
            inputs = {}

        prompt_id = uuid.uuid4()
        user_id = request.state.current_user["user_id"]

        # Check if this is a ModelRunRequest
        model_id = None
        if isinstance(data, ModelRunRequest):
            model_id = data.model_id
            print(f"Debug - Found ModelRunRequest with model_id: {model_id}")
            
        safe_deployment_id = getattr(data, "deployment_id", None)

        # Create a new run
        new_run = WorkflowRun(
            id=prompt_id,
            workflow_id=workflow_id,
            workflow_version_id=workflow_version_id,
            workflow_inputs=inputs if inputs is not None else data.inputs,
            workflow_api=workflow_api_raw,
            # User
            user_id=user_id,
            org_id=org_id,
            origin=data.origin,
            # Machine
            machine_id=machine_id,
            machine_type=machine.type if machine else None,
            gpu=gpu,
            # Webhook
            webhook=data.webhook,
            webhook_intermediate_status=data.webhook_intermediate_status,
            batch_id=batch_id,
            model_id=model_id,  # Use the extracted model_id
<<<<<<< HEAD
            deployment_id=data.deployment_id,
=======
            deployment_id=safe_deployment_id,
>>>>>>> ea48d4b1
        )

        if is_native_run:
            new_run.queued_at = dt.datetime.now(dt.UTC)
            new_run.started_at = dt.datetime.now(dt.UTC)
            new_run.gpu_event_id = data.gpu_event_id

        print(
            f"Debug - model_id being saved: {new_run.model_id}"
        )  # Add this debug line

        db.add(new_run)
        await db.commit()
        await db.refresh(new_run)

        print("data", data)
        print("GPU EVENT ID", data.gpu_event_id)
        
        try:
            # backward compatibility for old comfyui custom nodes
            # Clone workflow_api_raw to modify inputs without affecting original
            workflow_api = json.loads(json.dumps(workflow_api_raw))

            if inputs and workflow_api:
                for key in inputs:
                    for node in workflow_api.values():
                        if node.get("inputs", {}).get("input_id") == key:
                            node["inputs"]["input_id"] = inputs[key]
                            # Fix for external text default value
                            if node.get("class_type") == "ComfyUIDeployExternalText":
                                node["inputs"]["default_value"] = inputs[key]

            # print("workflow_api", workflow_api)

            params = {
                "prompt_id": str(new_run.id),
                "workflow_api_raw": workflow_api_raw,
                "workflow_api": workflow_api,
                "inputs": inputs,
                "status_endpoint": os.environ.get("CURRENT_API_URL") + "/api/update-run",
                "file_upload_endpoint": os.environ.get("CURRENT_API_URL")
                + "/api/file-upload",
                "workflow": workflow,
                "gpu_event_id": data.gpu_event_id
                if data.gpu_event_id is not None
                else None,
            }

            # Get the count of runs for this workflow
            # run_count_query = select(func.count(WorkflowRun.id)).where(
            #     WorkflowRun.workflow_id == workflow_id
            # )
            # result = await db.execute(run_count_query)
            # run_count = result.scalar_one()

            new_run_data = new_run.to_dict()
            new_run_data["version"] = {
                "version": workflow_version_version,
            }
            new_run_data["machine"] = {
                "name": machine.name if machine else None,
            }
            # new_run_data["number"] = run_count
            # background_tasks.add_task(
            #     send_workflow_update, str(new_run.workflow_id), new_run_data
            # )
            # background_tasks.add_task(
            #     send_realtime_update, str(new_run.id), new_run.to_dict()
            # )

            # Sending to clickhouse
            progress_data = [
                (
                    user_id,
                    org_id,
                    machine_id,
                    data.gpu_event_id if data.gpu_event_id is not None else None,
                    workflow_id,
                    workflow_version_id,
                    new_run.id,
                    dt.datetime.now(dt.UTC),
                    "input",
                    0,
                    json.dumps(inputs),
                )
            ]

            print("INPUT")
            print("progress_data", progress_data)

            background_tasks.add_task(
                insert_to_clickhouse, client, "workflow_events", progress_data
            )

            token = generate_temporary_token(
                request.state.current_user["user_id"], org_id, expires_in="12h"
            )
            # logger.info(token)
            # logger.info("machine type " + machine.type)

            # return the params for the native run
            if is_native_run:
                return {
                    **params,
                    "cd_token": token,
                }

            if is_model_run:
                if data.execution_mode == "async":
                    params = {
                        **params,
                        "auth_token": token,
                    }
                    return await run_model_async(
                        request,
                        data,
                        params=params,
                        workflow_run=new_run,
                        background_tasks=background_tasks,
                        client=client,
                    )
                # if data.execution_mode == "async":
                #     ComfyDeployRunner = modal.Cls.lookup(data.model_id, "ComfyDeployRunner")
                #     await ComfyDeployRunner().run.spawn.aio(params)
                #     return {"run_id": str(new_run.id)}
                if data.execution_mode == "sync":
                    params = {
                        **params,
                        "auth_token": token,
                    }
                    return await run_model(
                        request,
                        data,
                        params=params,
                        workflow_run=new_run,
                        background_tasks=background_tasks,
                        client=client,
                    )

            if data.execution_mode == "async":
                match machine.type:
                    case "comfy-deploy-serverless":
                        # print("shit", str(machine_id))
                        ComfyDeployRunner = await get_comfy_deploy_runner(machine_id, gpu, deployment)
                        with logfire.span("spawn-run"):
                            result = ComfyDeployRunner.run.spawn(params)
                            new_run.modal_function_call_id = result.object_id
                    # For runpod there will be a problem with the auth token cause v2 endpoint requires a token
                    case "runpod-serverless":
                        if not machine.auth_token:
                            raise HTTPException(
                                status_code=400, detail="Machine auth token not found"
                            )

                        async with httpx.AsyncClient() as _client:
                            try:
                                # Proxy the update run back to v1 endpoints
                                params["file_upload_endpoint"] = (
                                    os.environ.get("LEGACY_API_URL") + "/api/file-upload"
                                )
                                params["status_endpoint"] = (
                                    os.environ.get("LEGACY_API_URL") + "/api/update-run"
                                )
                                payload = {"input": params}

                                # Use the retry function instead of direct post
                                response = await retry_post_request(
                                    _client,
                                    f"{machine.endpoint}/run",
                                    json=payload,
                                    headers={
                                        "Content-Type": "application/json",
                                        "Authorization": f"Bearer {machine.auth_token}",
                                    }
                                )

                            except httpx.HTTPStatusError as e:
                                raise HTTPException(
                                    status_code=e.response.status_code,
                                    detail=f"Error creating run: {e.response.text}",
                                )

                        # Update the run with the RunPod job ID if available
                        runpod_response = response.json()
                    case "classic":
                        # comfyui_endpoint = f"{machine.endpoint}/comfyui-deploy/run"
                        comfyui_endpoint = urljoin(machine.endpoint, "comfyui-deploy/run")

                        headers = {"Content-Type": "application/json"}
                        # if machine.auth_token:
                        # headers["Authorization"] = f"Bearer {machine.auth_token}"
                        if machine.auth_token:
                            # Use Basic Authentication
                            credentials = base64.b64encode(
                                machine.auth_token.encode()
                            ).decode()
                            headers["Authorization"] = f"Basic {credentials}"
                            headers["authorizationheader"] = machine.auth_token

                        # print(headers)

                        async with httpx.AsyncClient() as _client:
                            response = None  # Define response outside try block
                            try:
                                response = await retry_post_request(
                                    _client,
                                    comfyui_endpoint,
                                    json={
                                        **params,
                                        "cd_token": token,
                                    },
                                    headers=headers,
                                )
                                response.raise_for_status()
                            except httpx.HTTPStatusError as e:
                                error_message = f"Error creating run: {e.response.status_code} {e.response.reason_phrase}"
                                try:
                                    if response:  # Check if response exists
                                        result = response.json()
                                        if "node_errors" in result:
                                            error_message += f" {result['node_errors']}"
                                except json.JSONDecodeError:
                                    pass
                                raise HTTPException(
                                    status_code=e.response.status_code, detail=error_message
                                )
                    case _:
                        raise HTTPException(status_code=400, detail="Invalid machine type")

                await db.commit()
                await db.refresh(new_run)

                return {"run_id": new_run.id}
            elif data.execution_mode in ["sync", "sync_first_result"]:
                with logfire.span("run-sync"):
                    ComfyDeployRunner = await get_comfy_deploy_runner(machine_id, gpu, deployment)
                    result = await ComfyDeployRunner.run.remote.aio(params)

                if data.execution_mode == "sync_first_result":
                    first_output_query = (
                        select(WorkflowRunOutput)
                        .where(WorkflowRunOutput.run_id == new_run.id)
                        .order_by(WorkflowRunOutput.created_at.desc())
                        .limit(1)
                    )

                    result = await db.execute(first_output_query)
                    output = result.scalar_one_or_none()

                    user_settings = await get_user_settings(request, db)

                    post_process_outputs([output], user_settings)

                    if data.execution_mode == "sync_first_result":
                        if output and output.data and isinstance(output.data, dict):
                            images = output.data.get("images", [])
                            for image in images:
                                if isinstance(image, dict):
                                    if "url" in image:
                                        # Fetch the image/video data
                                        async with httpx.AsyncClient() as _client:
                                            response = await _client.get(image["url"])
                                            if response.status_code == 200:
                                                content_type = response.headers.get(
                                                    "content-type"
                                                )
                                                if content_type:
                                                    return Response(
                                                        content=response.content,
                                                        media_type=content_type,
                                                    )
                        else:
                            raise HTTPException(
                                status_code=400,
                                detail="No output found is matching, please check the workflow or disable output_first_result",
                            )
                    else:
                        return output
                else:
                    output_query = (
                        select(WorkflowRunOutput)
                        .where(WorkflowRunOutput.run_id == new_run.id)
                        .order_by(WorkflowRunOutput.created_at.desc())
                    )

                    result = await db.execute(output_query)
                    outputs = result.scalars().all()

                    user_settings = await get_user_settings(request, db)
                    clean_up_outputs(outputs)
                    post_process_outputs(outputs, user_settings)

                    return [output.to_dict() for output in outputs]
            elif data.execution_mode == "stream":
                ComfyDeployRunner = await get_comfy_deploy_runner(machine_id, gpu, deployment)
                user_settings = await get_user_settings(request, db)

                async def wrapped_generator():
                    yield f"event: event_update\ndata: {json.dumps({'event': 'queuing'})}\n\n"
                    try:
                        with logfire.span("stream-run"):
                            async for event in ComfyDeployRunner.streaming.remote_gen.aio(
                                input=params
                            ):
                                if isinstance(event, (str, bytes)):
                                    # Convert bytes to string if necessary
                                    event_str = (
                                        event.decode("utf-8")
                                        if isinstance(event, bytes)
                                        else event
                                    )
                                    lines = event_str.strip().split("\n")
                                    event_type = None
                                    event_data = None
                                    for line in lines:
                                        if line.startswith("event:"):
                                            event_type = line.split(":", 1)[1].strip()
                                        elif line.startswith("data:"):
                                            event_data = line.split(":", 1)[1].strip()

                                    # logger.info(event_type)
                                    # logger.info(lines)

                                    if event_type == "event_update" and event_data:
                                        try:
                                            data = json.loads(event_data)
                                            if data.get("event") == "function_call_id":
                                                new_run.modal_function_call_id = data.get(
                                                    "data"
                                                )
                                                await db.commit()
                                            if data.get("event") == "executed":
                                                logger.info(
                                                    data.get("data", {}).get("output")
                                                )
                                                post_process_output_data(
                                                    data.get("data", {}).get("output"),
                                                    user_settings,
                                                )
                                                new_event_data = {
                                                    "event": "executed",
                                                    "data": data.get("data", {}),
                                                }
                                                new_event = f"event: event_update\ndata: {json.dumps(new_event_data)}\n\n"
                                                yield new_event
                                                continue

                                        except json.JSONDecodeError:
                                            pass  # Invalid JSON, ignore

                                # logger.info(event)
                                yield event

                    except Exception as e:
                        print(e)

                return StreamingResponse(
                    wrapped_generator(),
                    media_type="text/event-stream",
                    headers={
                        "Cache-Control": "no-cache",
                        "Connection": "keep-alive",
                        "X-Accel-Buffering": "no",
                    },
                )
            else:
                raise HTTPException(status_code=400, detail="Invalid execution_mode")
        except HTTPException as e:
            new_run.status = "failed"
            await db.commit()
            await db.refresh(new_run)
            raise e
        except Exception as e:
            new_run.status = "failed"
            await db.commit()
            await db.refresh(new_run)
            raise e
            # raise HTTPException(status_code=500, detail="Internal server error: " + str(e))

    if data.batch_input_params is not None:
        batch_id = uuid.uuid4()

        # Generate a grid of all combinations of input parameters
        import itertools

        # Get all parameter names and their corresponding values
        param_names = list(data.batch_input_params.keys())
        param_values = list(data.batch_input_params.values())

        # Generate all combinations
        combinations = list(itertools.product(*param_values))

        # print(combinations)

        async def batch_run():
            results = []
            for combination in combinations:
                # Create a new input dictionary for each combination
                new_inputs = data.inputs.copy()
                for name, value in zip(param_names, combination):
                    new_inputs[name] = value

                print(new_inputs)

                # # Create a new request object with the updated inputs
                new_data = data.model_copy(update={"inputs": new_inputs})

                # Run the workflow with the new inputs
                result = await run(new_data.inputs, batch_id)
                results.append(result)
            return results

        results = await batch_run()

        return {"status": "success", "batch_id": str(batch_id)}


    elif data.batch_number is not None and data.batch_number > 1:
        batch_id = uuid.uuid4()

        async def batch_run():
            results = []
            for _ in range(data.batch_number):
                result = await run(None, batch_id)
                results.append(result)
            return results

        await batch_run()

        return {"status": "success", "batch_id": str(batch_id)}
    else:
        return await run(
            data.inputs,
        )<|MERGE_RESOLUTION|>--- conflicted
+++ resolved
@@ -1053,11 +1053,7 @@
             webhook_intermediate_status=data.webhook_intermediate_status,
             batch_id=batch_id,
             model_id=model_id,  # Use the extracted model_id
-<<<<<<< HEAD
             deployment_id=data.deployment_id,
-=======
-            deployment_id=safe_deployment_id,
->>>>>>> ea48d4b1
         )
 
         if is_native_run:
