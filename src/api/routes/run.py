import asyncio
import datetime
import os
from pprint import pprint
from urllib.parse import quote, urljoin
import uuid

from api.routes.models import AVAILABLE_MODELS
from api.sqlmodels import WorkflowRunWebhookResponse
from .types import (
    CreateRunBatchResponse,
    CreateRunRequest,
    CreateRunResponse,
    DeploymentRunRequest,
    ModelRunRequest,
    RunStream,
    WorkflowRequestShare,
    WorkflowRunModel,
    WorkflowRunNativeOutputModel,
    WorkflowRunOutputModel,
    WorkflowRunRequest,
    WorkflowRunVersionRequest,
    WorkflowRunWebhookBody,
    # WorkflowWebhookModel,
)
from fastapi import APIRouter, Depends, HTTPException, Request, Response, Body
from fastapi.responses import StreamingResponse
import modal
from sqlalchemy import func, update
from sqlalchemy.ext.asyncio import AsyncSession
from sqlalchemy.orm import joinedload
from fastapi import BackgroundTasks
import fal_client
from .internal import insert_to_clickhouse, send_realtime_update, send_workflow_update
from .utils import (
    clean_up_outputs,
    ensure_run_timeout,
    generate_temporary_token,
    get_temporary_download_url,
    get_user_settings,
    post_process_output_data,
    post_process_outputs,
    select,
)
from botocore.config import Config
import random
import aioboto3
from clickhouse_connect.driver.asyncclient import AsyncClient

import datetime as dt

# from sqlalchemy import select
from api.models import (
    GPUEvent,
    WorkflowRun,
    Deployment,
    Machine,
    WorkflowRunOutput,
    WorkflowRunWithExtra,
    WorkflowVersion,
    Workflow,
)
from api.database import get_db, get_clickhouse_client, get_db_context
from typing import Optional, Union, cast
from typing import Dict, Any
from uuid import UUID, uuid4
import logging
import logfire
import json
import httpx
from typing import Optional, List
from uuid import UUID
import base64
from pydantic import BaseModel

logger = logging.getLogger(__name__)

router = APIRouter(tags=["Run"])
webhook_router = APIRouter(tags=["Callbacks"])


@webhook_router.post(
    "{$request.body#/webhook}",
    response_model=WorkflowRunWebhookResponse,
    summary="Receive run status updates via webhook",
    description="This endpoint is called by the workflow runner to update the status of a run.",
)
async def run_update(
    body: WorkflowRunWebhookBody = Body(description="The updated run information"),
):
    # Implement the webhook update logic here
    pass


@router.get(
    "/run/{run_id}",
    response_model=WorkflowRunModel,
    openapi_extra={
        "x-speakeasy-name-override": "get",
    },
)
@router.get("/run", response_model=WorkflowRunModel, include_in_schema=False)
async def get_run(request: Request, run_id: UUID, db: AsyncSession = Depends(get_db)):
    query = (
        select(WorkflowRunWithExtra)
        .options(joinedload(WorkflowRun.outputs))
        .where(WorkflowRun.id == run_id)
        .apply_org_check(request)
    )

    result = await db.execute(query)
    run = result.unique().scalar_one_or_none()

    if not run:
        raise HTTPException(status_code=404, detail="Run not found")

    run = cast(WorkflowRun, run)

    user_settings = await get_user_settings(request, db)
    ensure_run_timeout(run)
    clean_up_outputs(run.outputs)
    post_process_outputs(run.outputs, user_settings)
    # Convert the run to a dictionary and remove the run_log
    # run_dict = {k: v for k, v in vars(run).items() if k != "run_log"}

    return run.to_dict()


def get_comfy_deploy_runner(machine_id: str, gpu: str):
    ComfyDeployRunner = modal.Cls.lookup(str(machine_id), "ComfyDeployRunner")
    return ComfyDeployRunner.with_options(gpu=gpu if gpu != "CPU" else None)(gpu=gpu)


@router.post(
    "/run",
    response_model=Union[
        CreateRunResponse,
        CreateRunBatchResponse,
        WorkflowRunOutputModel,
        WorkflowRunNativeOutputModel,
    ],
    summary="Run a workflow",
    description="Create a new workflow run with the given parameters. This function sets up the run and initiates the execution process. For callback information, see [Callbacks](#tag/callbacks/POST/\{callback_url\}).",
    callbacks=webhook_router.routes,
    include_in_schema=False,
    # openapi_extra={
    #     "x-speakeasy-name-override": "create",
    # },
)
async def create_run_all(
    request: Request,
    data: CreateRunRequest,
    background_tasks: BackgroundTasks,
    db: AsyncSession = Depends(get_db),
    client: AsyncClient = Depends(get_clickhouse_client),
):
    return await _create_run(request, data, background_tasks, db, client)


@router.post(
    "/run/deployment/queue",
    response_model=CreateRunResponse,
    summary="Deployment - Queue",
    description="Create a new deployment run with the given parameters.",
    openapi_extra={
        "x-speakeasy-group": "run.deployment",
        "x-speakeasy-name-override": "queue",
    },
)
async def queue_deployment_run(
    request: Request,
    data: DeploymentRunRequest,
    background_tasks: BackgroundTasks,
    db: AsyncSession = Depends(get_db),
    client: AsyncClient = Depends(get_clickhouse_client),
):
    return await _create_run(request, data, background_tasks, db, client)


@router.post(
    "/run/deployment/sync",
    response_model=List[WorkflowRunOutputModel],
    summary="Deployment - Sync",
    description="Create a new deployment run with the given parameters.",
    openapi_extra={
        "x-speakeasy-group": "run.deployment",
        "x-speakeasy-name-override": "sync",
    },
)
async def sync_deployment_run(
    request: Request,
    data: DeploymentRunRequest,
    background_tasks: BackgroundTasks,
    db: AsyncSession = Depends(get_db),
    client: AsyncClient = Depends(get_clickhouse_client),
):
    data.execution_mode = "sync"
    return await _create_run(request, data, background_tasks, db, client)


@router.post(
    "/run/deployment/stream",
    response_model=RunStream,
    response_class=StreamingResponse,
    responses={
        200: {
            "description": "Stream of workflow run events",
            "content": {
                "text/event-stream": {
                    "schema": {
                        "$ref": "#/components/schemas/RunStream",
                    },
                },
            },
        }
    },
    summary="Deployment - Stream",
    description="Create a new deployment run with the given parameters. This function sets up the run and initiates the execution process. For callback information, see [Callbacks](#tag/callbacks/POST/\{callback_url\}).",
    callbacks=webhook_router.routes,
    openapi_extra={
        "x-speakeasy-group": "run.deployment",
        "x-speakeasy-name-override": "stream",
    },
)
async def create_run_deployment_stream(
    request: Request,
    data: DeploymentRunRequest,
    background_tasks: BackgroundTasks,
    db: AsyncSession = Depends(get_db),
    client: AsyncClient = Depends(get_clickhouse_client),
):
    data.execution_mode = "stream"
    return await _create_run(request, data, background_tasks, db, client)


@router.post(
    "/run/workflow/queue",
    response_model=CreateRunResponse,
    summary="Workflow - Queue",
    description="Create a new workflow run with the given parameters.",
    openapi_extra={
        "x-speakeasy-group": "run.workflow",
        "x-speakeasy-name-override": "queue",
    },
)
async def queue_workflow_run(
    request: Request,
    data: WorkflowRunRequest,
    background_tasks: BackgroundTasks,
    db: AsyncSession = Depends(get_db),
    client: AsyncClient = Depends(get_clickhouse_client),
):
    return await _create_run(request, data, background_tasks, db, client)


@router.post(
    "/run/workflow/sync",
    response_model=List[WorkflowRunOutputModel],
    summary="Workflow - Sync",
    description="Create a new workflow run with the given parameters.",
    openapi_extra={
        "x-speakeasy-group": "run.workflow",
        "x-speakeasy-name-override": "sync",
    },
)
async def sync_workflow_run(
    request: Request,
    data: WorkflowRunRequest,
    background_tasks: BackgroundTasks,
    db: AsyncSession = Depends(get_db),
    client: AsyncClient = Depends(get_clickhouse_client),
):
    data.execution_mode = "sync"
    return await _create_run(request, data, background_tasks, db, client)


@router.post(
    "/run/workflow/stream",
    response_model=RunStream,
    response_class=StreamingResponse,
    responses={
        200: {
            "description": "Stream of workflow run events",
            "content": {
                "text/event-stream": {
                    "schema": {
                        "$ref": "#/components/schemas/RunStream",
                    },
                },
            },
        }
    },
    summary="Workflow - Stream",
    description="Create a new workflow run with the given parameters. This function sets up the run and initiates the execution process. For callback information, see [Callbacks](#tag/callbacks/POST/\{callback_url\}).",
    callbacks=webhook_router.routes,
    openapi_extra={
        "x-speakeasy-group": "run.workflow",
        "x-speakeasy-name-override": "stream",
    },
)
async def create_run_workflow_stream(
    request: Request,
    data: WorkflowRunRequest,
    background_tasks: BackgroundTasks,
    db: AsyncSession = Depends(get_db),
    client: AsyncClient = Depends(get_clickhouse_client),
):
    data.execution_mode = "stream"
    return await _create_run(request, data, background_tasks, db, client)


@router.post(
    "/run/queue",
    deprecated=True,
    response_model=CreateRunResponse,
    summary="Queue a workflow",
    description="Create a new workflow run with the given parameters. This function sets up the run and initiates the execution process. For callback information, see [Callbacks](#tag/callbacks/POST/\{callback_url\}).",
    callbacks=webhook_router.routes,
    # include_in_schema=False,
    openapi_extra={
        "x-speakeasy-name-override": "queue",
    },
)
async def create_run_queue(
    request: Request,
    data: CreateRunRequest,
    background_tasks: BackgroundTasks,
    db: AsyncSession = Depends(get_db),
    client: AsyncClient = Depends(get_clickhouse_client),
):
    return await _create_run(request, data, background_tasks, db, client)


@router.post(
    "/run/sync",
    response_model=List[WorkflowRunOutputModel],
    deprecated=True,
    summary="Run a workflow in sync",
    description="Create a new workflow run with the given parameters. This function sets up the run and initiates the execution process. For callback information, see [Callbacks](#tag/callbacks/POST/\{callback_url\}).",
    callbacks=webhook_router.routes,
    # include_in_schema=False,
    openapi_extra={
        "x-speakeasy-name-override": "sync",
    },
)
async def create_run_sync(
    request: Request,
    data: CreateRunRequest,
    background_tasks: BackgroundTasks,
    db: AsyncSession = Depends(get_db),
    client: AsyncClient = Depends(get_clickhouse_client),
):
    data.execution_mode = "sync"
    return await _create_run(request, data, background_tasks, db, client)


@router.post(
    "/run/stream",
    response_model=RunStream,
    response_class=StreamingResponse,
    deprecated=True,
    responses={
        200: {
            "description": "Stream of workflow run events",
            "content": {
                "text/event-stream": {
                    "schema": {
                        "$ref": "#/components/schemas/RunStream",
                    },
                },
            },
        }
    },
    summary="Run a workflow in stream",
    description="Create a new workflow run with the given parameters. This function sets up the run and initiates the execution process. For callback information, see [Callbacks](#tag/callbacks/POST/\{callback_url\}).",
    callbacks=webhook_router.routes,
    # include_in_schema=False,
    openapi_extra={
        "x-speakeasy-name-override": "stream",
    },
)
async def create_run_stream(
    request: Request,
    data: CreateRunRequest,
    background_tasks: BackgroundTasks,
    db: AsyncSession = Depends(get_db),
    client: AsyncClient = Depends(get_clickhouse_client),
) -> StreamingResponse:
    data.execution_mode = "stream"
    return await _create_run(request, data, background_tasks, db, client)


class CancelFunctionBody(BaseModel):
    function_id: str


@router.post("/run/{run_id}/cancel")
async def cancel_run(
    run_id: str, body: CancelFunctionBody, db: AsyncSession = Depends(get_db)
):
    try:
        # Cancel the modal function
        a = modal.functions.FunctionCall.from_id(body.function_id)
        a.cancel()

        # Update the database if run_id is provided
        if run_id:
            # First check if the run is already in an end state
            query = select(WorkflowRun).where(WorkflowRun.id == run_id)
            result = await db.execute(query)
            existing_run = result.scalar_one_or_none()

            if existing_run and existing_run.status not in [
                "success",
                "failed",
                "timeout",
                "cancelled",
            ]:
                now = dt.datetime.now(dt.UTC)
                # Update the run status
                stmt = (
                    update(WorkflowRun)
                    .where(WorkflowRun.modal_function_call_id == body.function_id)
                    .values(status="cancelled", updated_at=now, ended_at=now)
                    .returning(WorkflowRun)
                )
                await db.execute(stmt)
                await db.commit()

        return {"status": "success", "message": "Function cancelled"}
    except Exception as e:
        raise HTTPException(status_code=500, detail=f"Error cancel function {str(e)}")


# @router.post(
#     "/run/workflow",
#     response_model=Union[
#         CreateRunResponse,
#         CreateRunBatchResponse,
#         WorkflowRunOutputModel,
#         WorkflowRunNativeOutputModel,
#     ],
#     summary="Run comfyui workflow",
#     description="Create a new workflow run with the given parameters. This function sets up the run and initiates the execution process. For callback information, see [Callbacks](#tag/callbacks/POST/\{callback_url\}).",
#     callbacks=webhook_router.routes,
# )
# async def create_run_workflow(
#     request: Request,
#     data: WorkflowRunRequest,
#     background_tasks: BackgroundTasks,
#     db: AsyncSession = Depends(get_db),
#     client: AsyncClient = Depends(get_clickhouse_client),
# ):
#     return await _create_run(request, data, background_tasks, db, client)


# @router.post(
#     "/run",
#     response_model=Union[
#         CreateRunResponse,
#         CreateRunBatchResponse,
#         WorkflowRunOutputModel,
#         WorkflowRunNativeOutputModel,
#     ],
#     summary="Run workflow",
#     description="Create a new workflow run with the given parameters. This function sets up the run and initiates the execution process. For callback information, see [Callbacks](#tag/callbacks/POST/\{callback_url\}).",
#     callbacks=webhook_router.routes,
#     openapi_extra={
#         "x-speakeasy-name-override": "create",
#     },
# )
# async def create_run(
#     request: Request,
#     data: WorkflowRequestShare,
#     background_tasks: BackgroundTasks,
#     db: AsyncSession = Depends(get_db),
#     client: AsyncClient = Depends(get_clickhouse_client),
# ):
#     data = DeploymentRunRequest(deployment_id=deployment_id, **data.model_dump())
#     return await _create_run(request, data, background_tasks, db, client)


async def update_status(
    run_id: str,
    status: str,
    background_tasks: BackgroundTasks,
    workflow_run,
    client: AsyncClient,
):
    async with get_db_context() as db:
        updated_at = dt.datetime.now(dt.UTC)
        update_data = {"status": status, "updated_at": updated_at}
        update_stmt = (
            update(WorkflowRun)
            .where(WorkflowRun.id == run_id)
            .values(**update_data)
            .returning(WorkflowRun)
        )
        await db.execute(update_stmt)

    progress_data = [
        (
            workflow_run.user_id,
            workflow_run.org_id,
            workflow_run.machine_id,
            None,
            # body.gpu_event_id,
            workflow_run.workflow_id,
            workflow_run.workflow_version_id,
            workflow_run.run_id,
            updated_at,
            status,
            -1,
            "",
        )
    ]
    background_tasks.add_task(
        insert_to_clickhouse, client, "workflow_events", progress_data
    )


async def run_model(
    request: Request,
    data: ModelRunRequest,
    params: dict,
    workflow_run,
    background_tasks,
    client: AsyncClient,
):
    run_id = params.get("prompt_id")
    model = next((m for m in AVAILABLE_MODELS if m.id == data.model_id), None)
    if not model:
        raise HTTPException(status_code=404, detail=f"Model {data.model_id} not found")

    # def on_queue_update(update):
    #     if isinstance(update, fal_client.InProgress):
    #         for log in update.logs:
    #             print(log["message"])

    if model.fal_id is not None:
        start_time = dt.datetime.now(dt.UTC)
        result = await fal_client.subscribe_async(
            model.fal_id,
            arguments={
                # "seed": 6252023,
                # "image_size": "landscape_4_3",
                "num_images": 1,
                **params.get("inputs", {}),
            },
            # on_queue_update=on_queue_update,
        )
        end_time = dt.datetime.now(dt.UTC)

        is_image = result.get("images", [])
        is_video = result.get("video", [])
        if model.cost_per_megapixel is not None:
            total_cost = 0
            if is_image:
                for image in result.get("images", []):
                    # Calculate megapixels from width and height
                    width = image.get("width", 0)
                    height = image.get("height", 0)
                    megapixels = (width * height) / 1_000_000
                    total_cost += megapixels * model.cost_per_megapixel
                cost = total_cost
            elif is_video:
                cost = model.cost_per_megapixel

        print(result)
        print(cost)

        async with get_db_context() as db:
            output_data = {}
            if is_image:
                output_data["images"] = [
                    {
                        "url": image.get(
                            "url", ""
                        ),  # Assuming result.images contains objects with a url attribute
                        "type": "output",
                        "filename": f"image_{idx}.jpeg",
                        "subfolder": "",
                        "is_public": True,  # You may want to make this configurable
                        "upload_duration": 0,  # You may want to calculate this if needed
                    }
                    for idx, image in enumerate(result.get("images", []))
                ]
            elif is_video:
                print("video", result)
                output_data["video"] = [
                    {
                        "url": result.get("video", {}).get("url", ""),
                        "type": "output",
                        "filename": "output.mp4",
                        "subfolder": "",
                        "is_public": True,
                        "upload_duration": 0,
                    }
                ]

            updated_at = dt.datetime.now(dt.UTC)
            newOutput = WorkflowRunOutput(
                id=uuid4(),  # Add this line to generate a new UUID for the primary key
                created_at=updated_at,
                updated_at=updated_at,
                run_id=run_id,
                data=output_data,
                # node_meta=body.node_meta,
            )
            db.add(newOutput)
            await db.commit()
            await db.refresh(newOutput)
            output_dict = newOutput.to_dict()

            if cost is not None:
                gpu_event = GPUEvent(
                    id=uuid4(),
                    user_id=workflow_run.user_id,
                    org_id=workflow_run.org_id,
                    cost=cost,
                    cost_item_title=model.name,
                    start_time=start_time,
                    end_time=end_time,
                    updated_at=updated_at,
                    gpu_provider="fal",
                )
                db.add(gpu_event)
                await db.commit()
                await db.refresh(gpu_event)

            return [output_dict]

    print(result)

    return []

    # ComfyDeployRunner = modal.Cls.lookup(data.model_id, "ComfyDeployRunner")

    # if not model.is_comfyui:
    #     update_status(run_id, "queued", background_tasks, client, workflow_run)

    # result = await ComfyDeployRunner().run.remote.aio(params)

    # if not model.is_comfyui:
    #     update_status(run_id, "uploading", background_tasks, client, workflow_run)

    async with get_db_context() as db:
        user_settings = await get_user_settings(request, db)

        # if model.is_comfyui:
    # output_query = (
    #     select(WorkflowRunOutput)
    #     .where(WorkflowRunOutput.run_id == run_id)
    #     .order_by(WorkflowRunOutput.created_at.desc())
    # )

    # result = await db.execute(output_query)
    # outputs = result.scalars().all()

    # user_settings = await get_user_settings(request, db)
    # post_process_outputs(outputs, user_settings)

    # return [output.to_dict() for output in outputs]

    bucket = os.getenv("SPACES_BUCKET_V2")
    region = os.getenv("SPACES_REGION_V2")
    access_key = os.getenv("SPACES_KEY_V2")
    secret_key = os.getenv("SPACES_SECRET_V2")
    public = True

    if user_settings is not None:
        if user_settings.output_visibility == "private":
            public = False

        if user_settings.custom_output_bucket:
            bucket = user_settings.s3_bucket_name
            region = user_settings.s3_region
            access_key = user_settings.s3_access_key_id
            secret_key = user_settings.s3_secret_access_key

    for output in model.outputs:
        if output.class_type == "ComfyDeployStdOutputImage":
            # Generate the object key
            file_name = f"{output.output_id}.jpeg"
            object_key = f"outputs/runs/{run_id}/{file_name}"
            encoded_object_key = quote(object_key)
            download_url = f"{os.getenv('SPACES_ENDPOINT_V2')}/{encoded_object_key}"

            async with aioboto3.Session().client(
                "s3",
                region_name=region,
                aws_access_key_id=access_key,
                aws_secret_access_key=secret_key,
                config=Config(signature_version="s3v4"),
            ) as s3_client:
                try:
                    start_time = dt.datetime.now()
                    file_content = result
                    await s3_client.put_object(
                        Bucket=bucket,
                        Key=object_key,
                        Body=file_content,
                        ACL="public-read" if public else "private",
                        ContentType="image/jpeg",
                    )
                    upload_duration = (dt.datetime.now() - start_time).total_seconds()

                    file_url = (
                        f"https://{bucket}.s3.{region}.amazonaws.com/{object_key}"
                    )

                except Exception as e:
                    logger.error(f"Error uploading file: {str(e)}")
                    raise HTTPException(status_code=500, detail="Error uploading file")

            output_data = {
                "images": [
                    {
                        "url": download_url,
                        "type": "output",
                        "filename": file_name,
                        "subfolder": "",
                        "is_public": public,
                        "upload_duration": upload_duration,
                    }
                ]
            }

            updated_at = dt.datetime.now(dt.UTC)

            newOutput = WorkflowRunOutput(
                id=uuid4(),  # Add this line to generate a new UUID for the primary key
                created_at=updated_at,
                updated_at=updated_at,
                run_id=run_id,
                data=output_data,
                # node_meta=body.node_meta,
            )
            db.add(newOutput)
            await db.commit()
            await db.refresh(newOutput)

            output_dict = newOutput.to_dict()
            post_process_output_data(output_dict["data"], user_settings)

            update_status(run_id, "success", background_tasks, client, workflow_run)

            return [output_dict]


async def run_model_async(
    request: Request,
    data: ModelRunRequest,
    params: dict,
    workflow_run,
    background_tasks,
    client: AsyncClient,
):
    run_id = params.get("prompt_id")
    model = next((m for m in AVAILABLE_MODELS if m.id == data.model_id), None)
    if not model:
        raise HTTPException(status_code=404, detail=f"Model {data.model_id} not found")

    ComfyDeployRunner = modal.Cls.lookup(data.model_id, "ComfyDeployRunner")
    result = await ComfyDeployRunner().run.spawn.aio(params)

    return {
        "run_id": run_id,
    }


<<<<<<< HEAD
async def retry_post_request(
    client: httpx.AsyncClient,
    url: str,
    json: Dict,
    headers: Dict,
    max_retries: int = 3,
    initial_delay: float = 1.0,
    max_delay: float = 10.0,
    exponential_base: float = 2.0,
    jitter: float = 0.1,
) -> httpx.Response:
    """
    Retry POST requests with exponential backoff and jitter.

    Args:
        initial_delay: Starting delay in seconds
        max_delay: Maximum delay between retries in seconds
        exponential_base: Base for exponential backoff (typically 2)
        jitter: Random jitter factor to add/subtract from delay (0.1 = ±10%)
    """
=======
# Add a new helper function for retrying
async def retry_post_request(client: httpx.AsyncClient, url: str, json: Dict, headers: Dict, max_retries: int = 3, delay: int = 2) -> httpx.Response:
>>>>>>> b03d5b90
    for attempt in range(max_retries):
        try:
            response = await client.post(
                url,
                json=json,
                headers=headers,
            )
            response.raise_for_status()
            return response
        except httpx.HTTPStatusError as e:
            if e.response.status_code == 500 and attempt < max_retries - 1:
<<<<<<< HEAD
                # Calculate exponential delay with jitter
                delay = min(initial_delay * (exponential_base**attempt), max_delay)
                # Add random jitter
                jitter_range = delay * jitter
                actual_delay = delay + random.uniform(-jitter_range, jitter_range)

                logger.info(
                    f"Attempt {attempt + 1} failed, retrying in {actual_delay:.2f} seconds..."
                )
                await asyncio.sleep(actual_delay)
=======
                # Log retry attempt
                logger.info(f"Attempt {attempt + 1} failed, retrying in {delay} seconds...")
                await asyncio.sleep(delay)
>>>>>>> b03d5b90
                continue
            raise
        except Exception as e:
            # For any other exceptions, raise immediately
            raise


async def _create_run(
    request: Request,
    data: CreateRunRequest,
    background_tasks: BackgroundTasks,
    db: AsyncSession = Depends(get_db),
    client: AsyncClient = Depends(get_clickhouse_client),
):
    # check if the user has reached the spend limit
    # exceed_spend_limit = await is_exceed_spend_limit(request, db)
    # if exceed_spend_limit:
    #     raise HTTPException(status_code=400, detail="Spend limit reached")

    if (
        data.batch_number is not None
        and data.batch_number > 1
        and data.execution_mode == "sync_first_result"
    ):
        raise HTTPException(
            status_code=400,
            detail="Batch number is not supported for sync_first_result execution mode",
        )

    machine = None
    machine_id = None

    workflow = None

    workflow_version_version = None
    workflow_version_id = None

    workflow_id = None
    workflow_api_raw = None

    # Ensure GPU is always a string
    gpu = data.gpu.value if data.gpu is not None else None

    # print("MyGPU", gpu)

    org_id = (
        request.state.current_user["org_id"]
        if "org_id" in request.state.current_user
        else None
    )

    is_native_run = data.is_native_run

    if isinstance(data, WorkflowRunVersionRequest):
        workflow_version_id = data.workflow_version_id
        machine_id = data.machine_id
    elif isinstance(data, WorkflowRunRequest):
        workflow_api_raw = data.workflow_api_json
        workflow_id = data.workflow_id
        machine_id = data.machine_id
        workflow = data.workflow
    elif isinstance(data, DeploymentRunRequest):
        # Retrieve the deployment and its associated workflow version
        deployment_query = (
            select(Deployment)
            .where(Deployment.id == data.deployment_id)
            .apply_org_check(request)
        )
        deployment_result = await db.execute(deployment_query)
        deployment = deployment_result.scalar_one_or_none()
        deployment = cast(Optional[Deployment], deployment)

        if not deployment:
            raise HTTPException(status_code=404, detail="Deployment not found")

        workflow_version_id = deployment.workflow_version_id
        machine_id = deployment.machine_id

    # Get the workflow version associated with the deployment
    if workflow_version_id is not None:
        workflow_version_query = select(WorkflowVersion).where(
            WorkflowVersion.id == workflow_version_id
        )
        workflow_version_result = await db.execute(workflow_version_query)
        workflow_version = workflow_version_result.scalar_one_or_none()
        workflow_version = cast(Optional[WorkflowVersion], workflow_version)

        if not workflow_version:
            raise HTTPException(
                status_code=404, detail="Workflow version not found for this deployment"
            )

        workflow_api_raw = workflow_version.workflow_api
        workflow_id = workflow_version.workflow_id
        workflow_version_version = workflow_version.version
        workflow = workflow_version.workflow

    is_model_run = isinstance(data, ModelRunRequest)

    # check if the actual workflow exists if it is not a model run
    if not is_model_run:
        if workflow_id is None:
            raise HTTPException(status_code=404, detail="Workflow not found")

        # To account for the new soft delete workflow
        test_workflow = await db.execute(
            select(Workflow)
            .where(Workflow.id == workflow_id)
            .where(Workflow.deleted == False)
            .apply_org_check(request)
        )
        test_workflow = test_workflow.scalar_one_or_none()
        test_workflow = cast(Optional[Workflow], test_workflow)

        if not test_workflow:
            raise HTTPException(status_code=404, detail="Workflow not found")

    if machine_id is not None:
        # Get the machine associated with the deployment
        machine_query = (
            select(Machine)
            .where(Machine.id == machine_id)
            .where(~Machine.deleted)
            .apply_org_check(request)
        )
        machine_result = await db.execute(machine_query)
        machine = machine_result.scalar_one_or_none()
        machine = cast(Optional[Machine], machine)

        if not machine:
            raise HTTPException(
                status_code=404, detail="Machine not found for this deployment"
            )

        # Ensure GPU is always a string
        gpu = str(machine.gpu) if machine.gpu is not None and gpu is None else gpu

    if not is_model_run:
        if not workflow_api_raw:
            raise HTTPException(status_code=404, detail="Workflow API not found")

        if not machine:
            raise HTTPException(status_code=404, detail="Machine not found")

    async def run(inputs: Dict[str, Any] = None, batch_id: Optional[UUID] = None):
        # Make it an empty so it will not get stuck
        if inputs is None:
            inputs = {}

        prompt_id = uuid.uuid4()
        user_id = request.state.current_user["user_id"]

        # Check if this is a ModelRunRequest
        model_id = None
        if isinstance(data, ModelRunRequest):
            model_id = data.model_id
            print(f"Debug - Found ModelRunRequest with model_id: {model_id}")

        # Create a new run
        new_run = WorkflowRun(
            id=prompt_id,
            workflow_id=workflow_id,
            workflow_version_id=workflow_version_id,
            workflow_inputs=inputs if inputs is not None else data.inputs,
            workflow_api=workflow_api_raw,
            # User
            user_id=user_id,
            org_id=org_id,
            origin=data.origin,
            # Machine
            machine_id=machine_id,
            machine_type=machine.type if machine else None,
            gpu=gpu,
            # Webhook
            webhook=data.webhook,
            webhook_intermediate_status=data.webhook_intermediate_status,
            batch_id=batch_id,
            model_id=model_id,  # Use the extracted model_id
        )

        if is_native_run:
            new_run.queued_at = dt.datetime.now(dt.UTC)
            new_run.started_at = dt.datetime.now(dt.UTC)
            new_run.gpu_event_id = data.gpu_event_id

        print(
            f"Debug - model_id being saved: {new_run.model_id}"
        )  # Add this debug line

        db.add(new_run)
        await db.commit()
        await db.refresh(new_run)

        print("data", data)
        print("GPU EVENT ID", data.gpu_event_id)

        # backward compatibility for old comfyui custom nodes
        # Clone workflow_api_raw to modify inputs without affecting original
        workflow_api = json.loads(json.dumps(workflow_api_raw))

        if inputs and workflow_api:
            for key in inputs:
                for node in workflow_api.values():
                    if node.get("inputs", {}).get("input_id") == key:
                        node["inputs"]["input_id"] = inputs[key]
                        # Fix for external text default value
                        if node.get("class_type") == "ComfyUIDeployExternalText":
                            node["inputs"]["default_value"] = inputs[key]

        # print("workflow_api", workflow_api)

        params = {
            "prompt_id": str(new_run.id),
            "workflow_api_raw": workflow_api_raw,
            "workflow_api": workflow_api,
            "inputs": inputs,
            "status_endpoint": os.environ.get("CURRENT_API_URL") + "/api/update-run",
            "file_upload_endpoint": os.environ.get("CURRENT_API_URL")
            + "/api/file-upload",
            "workflow": workflow,
            "gpu_event_id": data.gpu_event_id
            if data.gpu_event_id is not None
            else None,
        }

        # Get the count of runs for this workflow
        # run_count_query = select(func.count(WorkflowRun.id)).where(
        #     WorkflowRun.workflow_id == workflow_id
        # )
        # result = await db.execute(run_count_query)
        # run_count = result.scalar_one()

        new_run_data = new_run.to_dict()
        new_run_data["version"] = {
            "version": workflow_version_version,
        }
        new_run_data["machine"] = {
            "name": machine.name if machine else None,
        }
        # new_run_data["number"] = run_count
        # background_tasks.add_task(
        #     send_workflow_update, str(new_run.workflow_id), new_run_data
        # )
        # background_tasks.add_task(
        #     send_realtime_update, str(new_run.id), new_run.to_dict()
        # )

        # Sending to clickhouse
        progress_data = [
            (
                user_id,
                org_id,
                machine_id,
                data.gpu_event_id if data.gpu_event_id is not None else None,
                workflow_id,
                workflow_version_id,
                new_run.id,
                dt.datetime.now(dt.UTC),
                "input",
                0,
                json.dumps(inputs),
            )
        ]

        print("INPUT")
        print("progress_data", progress_data)

        background_tasks.add_task(
            insert_to_clickhouse, client, "workflow_events", progress_data
        )

        token = generate_temporary_token(
            request.state.current_user["user_id"], org_id, expires_in="12h"
        )
        # logger.info(token)
        # logger.info("machine type " + machine.type)

        # return the params for the native run
        if is_native_run:
            return {
                **params,
                "cd_token": token,
            }

        if is_model_run:
            if data.execution_mode == "async":
                params = {
                    **params,
                    "auth_token": token,
                }
                return await run_model_async(
                    request,
                    data,
                    params=params,
                    workflow_run=new_run,
                    background_tasks=background_tasks,
                    client=client,
                )
            # if data.execution_mode == "async":
            #     ComfyDeployRunner = modal.Cls.lookup(data.model_id, "ComfyDeployRunner")
            #     await ComfyDeployRunner().run.spawn.aio(params)
            #     return {"run_id": str(new_run.id)}
            if data.execution_mode == "sync":
                params = {
                    **params,
                    "auth_token": token,
                }
                return await run_model(
                    request,
                    data,
                    params=params,
                    workflow_run=new_run,
                    background_tasks=background_tasks,
                    client=client,
                )

        if data.execution_mode == "async":
            match machine.type:
                case "comfy-deploy-serverless":
                    # print("shit", str(machine_id))
                    ComfyDeployRunner = get_comfy_deploy_runner(machine_id, gpu)
                    with logfire.span("spawn-run"):
                        result = ComfyDeployRunner.run.spawn(params)
                        new_run.modal_function_call_id = result.object_id
                # For runpod there will be a problem with the auth token cause v2 endpoint requires a token
                case "runpod-serverless":
                    if not machine.auth_token:
                        raise HTTPException(
                            status_code=400, detail="Machine auth token not found"
                        )

                    async with httpx.AsyncClient() as _client:
                        try:
                            # Proxy the update run back to v1 endpoints
                            params["file_upload_endpoint"] = (
                                os.environ.get("LEGACY_API_URL") + "/api/file-upload"
                            )
                            params["status_endpoint"] = (
                                os.environ.get("LEGACY_API_URL") + "/api/update-run"
                            )
                            payload = {"input": params}
<<<<<<< HEAD

=======
                            
>>>>>>> b03d5b90
                            # Use the retry function instead of direct post
                            response = await retry_post_request(
                                _client,
                                f"{machine.endpoint}/run",
                                json=payload,
                                headers={
                                    "Content-Type": "application/json",
                                    "Authorization": f"Bearer {machine.auth_token}",
                                }
                            )
<<<<<<< HEAD

=======
                            
>>>>>>> b03d5b90
                        except httpx.HTTPStatusError as e:
                            raise HTTPException(
                                status_code=e.response.status_code,
                                detail=f"Error creating run: {e.response.text}",
                            )

                    # Update the run with the RunPod job ID if available
                    runpod_response = response.json()
                case "classic":
                    # comfyui_endpoint = f"{machine.endpoint}/comfyui-deploy/run"
                    comfyui_endpoint = urljoin(machine.endpoint, "comfyui-deploy/run")

                    headers = {"Content-Type": "application/json"}
                    # if machine.auth_token:
                    # headers["Authorization"] = f"Bearer {machine.auth_token}"
                    if machine.auth_token:
                        # Use Basic Authentication
                        credentials = base64.b64encode(
                            machine.auth_token.encode()
                        ).decode()
                        headers["Authorization"] = f"Basic {credentials}"
                        headers["authorizationheader"] = machine.auth_token

                    # print(headers)

                    async with httpx.AsyncClient() as _client:
                        try:
                            response = await _client.post(
                                comfyui_endpoint,
                                json={
                                    **params,
                                    "cd_token": token,
                                },
                                headers=headers,
                            )
                            response.raise_for_status()
                        except httpx.HTTPStatusError as e:
                            error_message = f"Error creating run: {e.response.status_code} {e.response.reason_phrase}"
                            try:
                                result = response.json()
                                if "node_errors" in result:
                                    error_message += f" {result['node_errors']}"
                            except json.JSONDecodeError:
                                pass
                            raise HTTPException(
                                status_code=e.response.status_code, detail=error_message
                            )
                case _:
                    raise HTTPException(status_code=400, detail="Invalid machine type")

            await db.commit()
            await db.refresh(new_run)

            return {"run_id": new_run.id}
        elif data.execution_mode in ["sync", "sync_first_result"]:
            with logfire.span("run-sync"):
                ComfyDeployRunner = get_comfy_deploy_runner(machine_id, gpu)
                result = await ComfyDeployRunner.run.remote.aio(params)

            if data.execution_mode == "sync_first_result":
                first_output_query = (
                    select(WorkflowRunOutput)
                    .where(WorkflowRunOutput.run_id == new_run.id)
                    .order_by(WorkflowRunOutput.created_at.desc())
                    .limit(1)
                )

                result = await db.execute(first_output_query)
                output = result.scalar_one_or_none()

                user_settings = await get_user_settings(request, db)

                post_process_outputs([output], user_settings)

                if data.execution_mode == "sync_first_result":
                    if output and output.data and isinstance(output.data, dict):
                        images = output.data.get("images", [])
                        for image in images:
                            if isinstance(image, dict):
                                if "url" in image:
                                    # Fetch the image/video data
                                    async with httpx.AsyncClient() as _client:
                                        response = await _client.get(image["url"])
                                        if response.status_code == 200:
                                            content_type = response.headers.get(
                                                "content-type"
                                            )
                                            if content_type:
                                                return Response(
                                                    content=response.content,
                                                    media_type=content_type,
                                                )
                    else:
                        raise HTTPException(
                            status_code=400,
                            detail="No output found is matching, please check the workflow or disable output_first_result",
                        )
                else:
                    return output
            else:
                output_query = (
                    select(WorkflowRunOutput)
                    .where(WorkflowRunOutput.run_id == new_run.id)
                    .order_by(WorkflowRunOutput.created_at.desc())
                )

                result = await db.execute(output_query)
                outputs = result.scalars().all()

                user_settings = await get_user_settings(request, db)
                clean_up_outputs(outputs)
                post_process_outputs(outputs, user_settings)

                return [output.to_dict() for output in outputs]
        elif data.execution_mode == "stream":
            ComfyDeployRunner = get_comfy_deploy_runner(machine_id, gpu)
            user_settings = await get_user_settings(request, db)

            async def wrapped_generator():
                yield f"event: event_update\ndata: {json.dumps({'event': 'queuing'})}\n\n"
                try:
                    with logfire.span("stream-run"):
                        async for event in ComfyDeployRunner.streaming.remote_gen.aio(
                            input=params
                        ):
                            if isinstance(event, (str, bytes)):
                                # Convert bytes to string if necessary
                                event_str = (
                                    event.decode("utf-8")
                                    if isinstance(event, bytes)
                                    else event
                                )
                                lines = event_str.strip().split("\n")
                                event_type = None
                                event_data = None
                                for line in lines:
                                    if line.startswith("event:"):
                                        event_type = line.split(":", 1)[1].strip()
                                    elif line.startswith("data:"):
                                        event_data = line.split(":", 1)[1].strip()

                                # logger.info(event_type)
                                # logger.info(lines)

                                if event_type == "event_update" and event_data:
                                    try:
                                        data = json.loads(event_data)
                                        if data.get("event") == "function_call_id":
                                            new_run.modal_function_call_id = data.get(
                                                "data"
                                            )
                                            await db.commit()
                                        if data.get("event") == "executed":
                                            logger.info(
                                                data.get("data", {}).get("output")
                                            )
                                            post_process_output_data(
                                                data.get("data", {}).get("output"),
                                                user_settings,
                                            )
                                            new_event_data = {
                                                "event": "executed",
                                                "data": data.get("data", {}),
                                            }
                                            new_event = f"event: event_update\ndata: {json.dumps(new_event_data)}\n\n"
                                            yield new_event
                                            continue

                                    except json.JSONDecodeError:
                                        pass  # Invalid JSON, ignore

                            # logger.info(event)
                            yield event

                except Exception as e:
                    print(e)

            return StreamingResponse(
                wrapped_generator(),
                media_type="text/event-stream",
                headers={
                    "Cache-Control": "no-cache",
                    "Connection": "keep-alive",
                    "X-Accel-Buffering": "no",
                },
            )
        else:
            raise HTTPException(status_code=400, detail="Invalid execution_mode")

    if data.batch_input_params is not None:
        batch_id = uuid.uuid4()

        # Generate a grid of all combinations of input parameters
        import itertools

        # Get all parameter names and their corresponding values
        param_names = list(data.batch_input_params.keys())
        param_values = list(data.batch_input_params.values())

        # Generate all combinations
        combinations = list(itertools.product(*param_values))

        # print(combinations)

        async def batch_run():
            results = []
            for combination in combinations:
                # Create a new input dictionary for each combination
                new_inputs = data.inputs.copy()
                for name, value in zip(param_names, combination):
                    new_inputs[name] = value

                print(new_inputs)

                # # Create a new request object with the updated inputs
                new_data = data.model_copy(update={"inputs": new_inputs})

                # Run the workflow with the new inputs
                result = await run(new_data.inputs, batch_id)
                results.append(result)
            return results

        results = await batch_run()

        return {"status": "success", "batch_id": str(batch_id)}

    elif data.batch_number is not None and data.batch_number > 1:
        batch_id = uuid.uuid4()

        async def batch_run():
            results = []
            for _ in range(data.batch_number):
                result = await run(None, batch_id)
                results.append(result)
            return results

        await batch_run()

        return {"status": "success", "batch_id": str(batch_id)}
    else:
        return await run(
            data.inputs,
        )<|MERGE_RESOLUTION|>--- conflicted
+++ resolved
@@ -769,7 +769,6 @@
     }
 
 
-<<<<<<< HEAD
 async def retry_post_request(
     client: httpx.AsyncClient,
     url: str,
@@ -790,10 +789,6 @@
         exponential_base: Base for exponential backoff (typically 2)
         jitter: Random jitter factor to add/subtract from delay (0.1 = ±10%)
     """
-=======
-# Add a new helper function for retrying
-async def retry_post_request(client: httpx.AsyncClient, url: str, json: Dict, headers: Dict, max_retries: int = 3, delay: int = 2) -> httpx.Response:
->>>>>>> b03d5b90
     for attempt in range(max_retries):
         try:
             response = await client.post(
@@ -805,7 +800,6 @@
             return response
         except httpx.HTTPStatusError as e:
             if e.response.status_code == 500 and attempt < max_retries - 1:
-<<<<<<< HEAD
                 # Calculate exponential delay with jitter
                 delay = min(initial_delay * (exponential_base**attempt), max_delay)
                 # Add random jitter
@@ -816,11 +810,6 @@
                     f"Attempt {attempt + 1} failed, retrying in {actual_delay:.2f} seconds..."
                 )
                 await asyncio.sleep(actual_delay)
-=======
-                # Log retry attempt
-                logger.info(f"Attempt {attempt + 1} failed, retrying in {delay} seconds...")
-                await asyncio.sleep(delay)
->>>>>>> b03d5b90
                 continue
             raise
         except Exception as e:
@@ -1162,11 +1151,7 @@
                                 os.environ.get("LEGACY_API_URL") + "/api/update-run"
                             )
                             payload = {"input": params}
-<<<<<<< HEAD
-
-=======
-                            
->>>>>>> b03d5b90
+
                             # Use the retry function instead of direct post
                             response = await retry_post_request(
                                 _client,
@@ -1177,11 +1162,7 @@
                                     "Authorization": f"Bearer {machine.auth_token}",
                                 }
                             )
-<<<<<<< HEAD
-
-=======
-                            
->>>>>>> b03d5b90
+
                         except httpx.HTTPStatusError as e:
                             raise HTTPException(
                                 status_code=e.response.status_code,
