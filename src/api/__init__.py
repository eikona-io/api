--- conflicted
+++ resolved
@@ -23,11 +23,8 @@
     machines,
     comfy_node,
 	deployments,
-<<<<<<< HEAD
+	runs,
     session
-=======
-	runs
->>>>>>> 51a1dfef
 )
 from api.modal import builder
 from api.models import APIKey
@@ -125,12 +122,8 @@
 api_router.include_router(volumes.router)
 api_router.include_router(comfy_node.router)
 api_router.include_router(deployments.router)
-<<<<<<< HEAD
 api_router.include_router(session.router)
-=======
 api_router.include_router(runs.router)
-# api_router.include_router(hello.router)
->>>>>>> 51a1dfef
 
 app.include_router(api_router, prefix="/api")  # Add the prefix here instead
 
