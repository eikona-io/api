from typing import Any, Dict, List, Optional, Union
from pydantic import BaseModel

<<<<<<< HEAD
comfydeploy_hash = "c47865ec266daf924cc7ef19223e9cf70122eb41" 
comfyui_hash = "158419f3a0017c2ce123484b14b6c527716d6ec8"

async def get_dynamic_comfyui_hash():
    """Get latest ComfyUI hash dynamically"""
    try:
        from api.routes.comfy_node import get_comfyui_versions
        from fastapi import Request
        versions = await get_comfyui_versions(Request())
        return versions["latest"]["sha"]
    except Exception:
        return comfyui_hash  # fallback to hardcoded

async def get_dynamic_comfydeploy_hash():
    """Get latest ComfyUI-Deploy hash dynamically"""
    try:
        from api.routes.comfy_node import get_latest_comfydeploy_hash
        return await get_latest_comfydeploy_hash()
    except Exception:
        return comfydeploy_hash  # fallback to hardcoded
=======
comfydeploy_hash = "7b734c415aabd51b8bb8fad9fd719055b5ba359d" 
comfyui_hash = "094306b626e9cf505690c5d8b445032b3b8a36fa"
>>>>>>> 09221779
# https://github.com/ltdrdata/ComfyUI-Manager/commit/fd2d285af5ae257a4d1f3c1146981ce41ac5adf5
comfyuimanager_hash = "fd2d285af5ae257a4d1f3c1146981ce41ac5adf5"

def extract_hash(dependency_string):
    parts = dependency_string.split("@")
    if len(parts) > 1:
        return parts[-1]
    return ""


def extract_url(dependency_string):
    parts = dependency_string.split("@")
    if len(parts) > 1:
        return "https://github.com/" + parts[0]
    return ""

intputs_folder = "/private_models/input"

def comfyui_cmd(
    cpu: bool = False,
    extra_args: Optional[str] = None,
    install_latest_comfydeploy: bool = False,
):
    cmd = ""
    
    # Ensure the input folder exists
    cmd += f"mkdir -p {intputs_folder} &&"
    
    if install_latest_comfydeploy:
        cmd += "cd ./custom_nodes/comfyui-deploy && git pull --ff-only && cd - && "
    
    cmd += "python main.py --dont-print-server --enable-cors-header --listen --port 8188"
    
    cmd += f" --input-directory {intputs_folder}"
    
    cmd += " --preview-method auto"
    
    if cpu:
        cmd += " --cpu"
    if extra_args is not None:
        cmd += f" {extra_args}"

    print("Actual file command: ", cmd)

    return cmd


class CustomNode(BaseModel):
    pip: Optional[List[str]] = None
    url: str
    hash: Optional[str] = None
    install_type: str
    files: Optional[List[str]] = None
    name: Optional[str] = None
    
class DependencyGraph(BaseModel):
    comfyui: str
    models: Any
    missing_nodes: List[str]
    custom_nodes: Dict[str, CustomNode]
    files: Dict[str, str]

class DockerStep(BaseModel):
    type: str
    data: Union[CustomNode, str]

class DockerSteps(BaseModel):
    steps: List[DockerStep]

def generate_docker_commands_for_custom_node(custom_node: CustomNode, custom_node_path: str = "/comfyui/custom_nodes") -> List[str]:
    commands = []
    commands.append(f"WORKDIR {custom_node_path}")
    
    if custom_node.pip:
        commands.append(f"RUN python -m pip install {' '.join(custom_node.pip)}")
    
    if custom_node.install_type == "git-clone":
        commands.append(f"RUN git clone {custom_node.url} --recursive")
        folder_name = custom_node.url.split("/")[-1].replace(".git", "")
        commands.append(f"WORKDIR {custom_node_path}/{folder_name}")
        if custom_node.hash:
            commands.append(f"RUN git reset --hard {custom_node.hash}")
        commands.append("RUN if [ -f requirements.txt ]; then python -m pip install -r requirements.txt; fi")
        commands.append("RUN if [ -f install.py ]; then python install.py || echo 'install script failed'; fi")
    elif custom_node.install_type == "copy":
        if custom_node.files:
            for file_url in custom_node.files:
                if file_url.endswith("/"):
                    file_url = file_url[:-1]
                if file_url.endswith(".py"):
                    commands.append(f"RUN wget {file_url} -P .")
    
    return commands

def generate_docker_def_from_docker_steps(steps: DockerSteps, custom_node_path: str = "/comfyui/custom_nodes") -> List[List[str]]:
    def_list = []
    for step in steps.steps:
        if step.type == "custom-node":
            def_list.append(generate_docker_commands_for_custom_node(step.data, custom_node_path))
        elif step.type == "commands":
            def_list.append(step.data.split("\n"))
    return def_list

def generate_docker_def_for_custom_nodes(custom_nodes_deps: Dict[str, CustomNode], custom_node_path: str = "/comfyui/custom_nodes") -> List[List[str]]:
    return [generate_docker_commands_for_custom_node(custom_node, custom_node_path) for custom_node in custom_nodes_deps.values()]

def generate_docker_def_for_external_files(files: Dict[str, str]) -> List[List[str]]:
    # Implement this function if needed
    return []

def generate_docker_commands(deps: DependencyGraph) -> List[List[str]]:
    return (
        generate_docker_def_for_custom_nodes(deps.custom_nodes) +
        generate_docker_def_for_external_files(deps.files)
    )

def generate_docker_commands_from_docker_steps(steps: DockerSteps) -> List[List[str]]:
    return generate_docker_def_from_docker_steps(steps)

class DepsBody(BaseModel):
    docker_command_steps: Any
    dependencies: Optional[DependencyGraph] = None
    snapshot: Optional[Dict[str, Any]] = None
    comfyui_version: str = comfyui_hash
    extra_docker_commands: Optional[List[Dict[str, str]]] = None
    
    
class DockerCommandResponse(BaseModel):
    docker_commands: List[List[str]]
    # deps: DependencyGraph
    
async def generate_all_docker_commands(data: DepsBody, include_comfyuimanager: bool = False) -> DockerCommandResponse:
    deps = data.dependencies if hasattr(data, 'dependencies') else None
    docker_commands = []
    steps = data.docker_command_steps
    comfy_ui_override = None
    
    if steps:
        # print("steps",steps)
        steps = DockerSteps(**steps) if isinstance(steps, dict) else steps
        comfy_ui_index = next((i for i, step in enumerate(steps.steps) if step.type == "custom-node" and step.data.name == "comfyui"), -1)
        comfy_ui_override = None
        if comfy_ui_index != -1:
            comfy_ui_override = steps.steps.pop(comfy_ui_index)
        docker_commands = generate_docker_commands_from_docker_steps(steps)
    elif deps:
        # Convert deps to DependencyGraph if it's a dict
        deps = DependencyGraph(**deps) if isinstance(deps, dict) else deps
        docker_commands = generate_docker_commands(deps)
        
    # print("log_docker_commands",steps,docker_commands)
        
    if not deps and hasattr(data, 'snapshot') and data.snapshot:
        snapshot = data.snapshot
        deps = DependencyGraph(
            comfyui=snapshot['comfyui'],
            models={},
            missing_nodes=[],
            custom_nodes={
                key: CustomNode(
                    hash=value['hash'],
                    url=key,
                    name=key,
                    pip=value.get('pip'),
                    install_type="git-clone"
                ) for key, value in snapshot['git_custom_nodes'].items()
            },
            files={}
        )
        docker_commands = generate_docker_commands(deps)
    
    if data.comfyui_version:
        if not deps:
            deps = DependencyGraph(
                comfyui=data.comfyui_version,
                models={},
                missing_nodes=[],
                custom_nodes={},
                files={}
            )
        else:
            # Convert deps to DependencyGraph if it's still a dict
            deps = DependencyGraph(**deps) if isinstance(deps, dict) else deps
            deps.comfyui = data.comfyui_version
    
    if docker_commands and data.extra_docker_commands:
        for extra_command in data.extra_docker_commands:
            if extra_command['when'] == "before":
                docker_commands.insert(0, extra_command['commands'])
            else:
                docker_commands.append(extra_command['commands'])
    
    # if not docker_commands:
    #     raise ValueError("No docker commands")
    
    enable_uv = False
    docker_commands = [[y.replace("python -m pip install", "uv pip install") if enable_uv else y for y in x] for x in docker_commands]
    
    docker_commands = [
        ["RUN python --version", "RUN apt-get update && apt-get install -y git wget curl"],
        ["RUN apt-get install -y libgl1-mesa-glx libglib2.0-0"],
        ["RUN python -m pip install aioboto3"],
        ["RUN pip freeze"],
        [
            f"RUN git clone {comfy_ui_override.data.files[0] if comfy_ui_override else 'https://github.com/comfyanonymous/ComfyUI.git'} /comfyui",
            f"RUN cd /comfyui && git reset --hard {comfy_ui_override.data.hash if comfy_ui_override else deps.comfyui}",
        ],
        ["RUN pip freeze"],
        [
            "WORKDIR /comfyui",
            "RUN python -m pip install torch torchvision torchaudio --extra-index-url https://download.pytorch.org/whl/cu121",
            "RUN python -m pip install xformers",
            "RUN python -m pip install -r requirements.txt",
        ],
        ["RUN pip freeze"],
    ] + docker_commands
    
    # Check if steps exists and contains ComfyUI Deploy node
    has_deploy_node = (
        hasattr(steps, 'steps') and 
        any(
            step.type == "custom-node" and 
            step.data.url.lower().startswith("https://github.com/bennykok/comfyui-deploy")
            for step in steps.steps
        )
    )
    
    if not has_deploy_node:
        comfydeploy_dynamic_hash = await get_dynamic_comfydeploy_hash()
        docker_commands.append([
            "WORKDIR /comfyui/custom_nodes",
            "RUN git clone https://github.com/bennykok/comfyui-deploy --recursive",
            "WORKDIR /comfyui/custom_nodes/comfyui-deploy",
            f"RUN git reset --hard {comfydeploy_dynamic_hash}",
            "RUN if [ -f requirements.txt ]; then python -m pip install -r requirements.txt; fi",
            "RUN if [ -f install.py ]; then python install.py || echo 'install script failed'; fi",
        ])
        
    
    has_manager_node = (
        hasattr(steps, 'steps') and 
        any(
            step.type == "custom-node" and 
            step.data.url.lower().startswith("https://github.com/ltdrdata/ComfyUI-Manager.git".lower())
            for step in steps.steps
        )
    )
        
    if include_comfyuimanager and not has_manager_node:
        docker_commands.append([
            "WORKDIR /comfyui/custom_nodes",
            "RUN git clone https://github.com/ltdrdata/ComfyUI-Manager.git --recursive",
            "WORKDIR /comfyui/custom_nodes/ComfyUI-Manager",
            f"RUN git reset --hard {comfyuimanager_hash}",
            "RUN if [ -f requirements.txt ]; then python -m pip install -r requirements.txt; fi",
            "RUN if [ -f install.py ]; then python install.py || echo 'install script failed'; fi",
        ])
    
    print("docker_commands",docker_commands)
    
    return DockerCommandResponse(docker_commands=docker_commands)<|MERGE_RESOLUTION|>--- conflicted
+++ resolved
@@ -1,9 +1,8 @@
 from typing import Any, Dict, List, Optional, Union
 from pydantic import BaseModel
 
-<<<<<<< HEAD
-comfydeploy_hash = "c47865ec266daf924cc7ef19223e9cf70122eb41" 
-comfyui_hash = "158419f3a0017c2ce123484b14b6c527716d6ec8"
+comfydeploy_hash = "7b734c415aabd51b8bb8fad9fd719055b5ba359d" 
+comfyui_hash = "094306b626e9cf505690c5d8b445032b3b8a36fa"
 
 async def get_dynamic_comfyui_hash():
     """Get latest ComfyUI hash dynamically"""
@@ -22,10 +21,6 @@
         return await get_latest_comfydeploy_hash()
     except Exception:
         return comfydeploy_hash  # fallback to hardcoded
-=======
-comfydeploy_hash = "7b734c415aabd51b8bb8fad9fd719055b5ba359d" 
-comfyui_hash = "094306b626e9cf505690c5d8b445032b3b8a36fa"
->>>>>>> 09221779
 # https://github.com/ltdrdata/ComfyUI-Manager/commit/fd2d285af5ae257a4d1f3c1146981ce41ac5adf5
 comfyuimanager_hash = "fd2d285af5ae257a4d1f3c1146981ce41ac5adf5"
 
